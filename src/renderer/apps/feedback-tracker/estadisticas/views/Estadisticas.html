--- conflicted
+++ resolved
@@ -528,15 +528,5 @@
 
     <!-- Script de prueba para integración modular -->
     <script type="module" src="../js/test-modular-integration.js"></script>
-
-<<<<<<< HEAD
-    <!-- TEMPORAL: Script de prueba para AnalyticsJSONService -->
-    <script type="module" src="../js/test-analytics-service.js"></script>
-=======
-    <!-- Scripts de tests -->
-    <script type="module" src="../js/test-cache-manager.js"></script>
-    <script type="module" src="../js/test-optimized-data-service.js"></script>
-    <script type="module" src="../js/test-today-sync.js"></script>
->>>>>>> f22b70b4
   </body>
 </html>