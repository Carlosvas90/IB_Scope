--- conflicted
+++ resolved
@@ -11,13 +11,8 @@
  * - --transition-fast: Velocidad de transición
  */
 
-<<<<<<< HEAD
-@import url("themes/variables.optimized.css");
-
-=======
 @import url("themes/variables.css");
 @import url("themes/variables2.css");
->>>>>>> 0bf219f6
 /* Titlebar - Contenedor principal */
 .titlebar {
   position: fixed;
