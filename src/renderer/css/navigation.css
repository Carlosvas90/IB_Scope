/**
 * navigation.css
 * Estilos para la navegación principal y menús (sidebar)
 * Compatible con Sidebar.html
 * 
 * Variables utilizadas:
 * - --bg-main: Color de fondo principal
 * - --text-primary: Color de texto principal
 * - --text-secondary: Color de texto secundario
 * - --accent-blue: Color de acento para elementos activos
 * - --hover-bg: Color de fondo en hover
 * - --border-color: Color de bordes
 * - --transition-normal: Transición principal
 */

<<<<<<< HEAD
@import url("themes/variables.optimized.css");

/* Contenedor principal de navegación */
=======
@import url("themes/variables.css");
@import url("themes/variables2.css");
/* Navegación principal */
>>>>>>> 0bf219f6
.sidebar-nav {
  flex: 1;
  padding: 0;
  margin: 0;
}

.sidebar-nav ul {
  list-style: none;
  margin: 0;
  padding: 0;
}

.sidebar-nav > ul > li {
  margin-bottom: var(--spacing-xs);
}

.sidebar-nav a {
  display: flex;
  align-items: center;
  width: 100%;
  padding: var(--spacing-sm) var(--spacing-md);
  color: var(--text-secondary);
  text-decoration: none;
  border-radius: var(--border-radius-md);
  transition: background-color var(--transition-normal),
    color var(--transition-normal);
  font-size: var(--font-size-sm);
  position: relative;
  cursor: pointer;
}

.sidebar-nav a:hover,
.sidebar-nav a:focus {
  background-color: var(--hover-bg);
  color: var(--text-primary);
}

.sidebar-nav a.active,
.sidebar-nav li.active > a {
  background-color: var(--hover-bg);
  color: var(--accent-blue);
  font-weight: var(--font-weight-bold);
}

/* Iconos */
.sidebar-icon {
  width: var(--spacing-lg);
  height: var(--spacing-lg);
  margin-right: var(--spacing-md);
  display: inline-block;
  vertical-align: middle;
}

/* Submenús */
.has-submenu > a::after {
  content: none;
}

.has-submenu.open > a::after {
  transform: rotate(-180deg);
}

.submenu {
  max-height: 0;
  overflow: hidden;
  margin-left: var(--spacing-lg);
  background: none;
  transition: max-height var(--transition-normal);
  padding-left: 0;
}

.has-submenu.open > .submenu {
  max-height: 500px;
  transition: max-height var(--transition-normal);
}

.submenu li {
  margin-bottom: 0;
}

.submenu a {
  padding: var(--spacing-xs) var(--spacing-md);
  font-size: var(--font-size-xs);
  color: var(--text-secondary);
  background: none;
}

.submenu a:hover,
.submenu a:focus {
  color: var(--accent-blue);
  background-color: var(--hover-bg);
}

.submenu a.active {
  color: var(--accent-blue);
  font-weight: var(--font-weight-bold);
}

/* Estado deshabilitado */
.sidebar-nav a.disabled,
.sidebar-nav li.disabled > a {
  opacity: 0.5;
  cursor: not-allowed;
  pointer-events: none;
}

/* Separador de navegación */
.nav-divider {
  height: 1px;
  background-color: var(--border-color);
  margin: var(--spacing-md) var(--spacing-md);
  opacity: 0.2;
}<|MERGE_RESOLUTION|>--- conflicted
+++ resolved
@@ -13,15 +13,9 @@
  * - --transition-normal: Transición principal
  */
 
-<<<<<<< HEAD
-@import url("themes/variables.optimized.css");
-
-/* Contenedor principal de navegación */
-=======
 @import url("themes/variables.css");
 @import url("themes/variables2.css");
 /* Navegación principal */
->>>>>>> 0bf219f6
 .sidebar-nav {
   flex: 1;
   padding: 0;
